{
  "name": "code-oss-dev",
  "version": "1.59.0",
  "distro": "3b178e90461e217e4b51870f136c316327a58f66",
  "author": {
    "name": "Microsoft Corporation"
  },
  "license": "MIT",
  "main": "./out/main",
  "private": true,
  "scripts": {
    "test": "mocha",
    "test-browser": "node test/unit/browser/index.js",
    "preinstall": "node build/npm/preinstall.js",
    "postinstall": "node build/npm/postinstall.js",
    "compile": "node --max_old_space_size=4095 ./node_modules/gulp/bin/gulp.js compile",
    "watch": "npm-run-all -lp watch-client watch-extensions",
    "watchd": "deemon yarn watch",
    "watch-webd": "deemon yarn watch-web",
    "kill-watchd": "deemon --kill yarn watch",
    "kill-watch-webd": "deemon --kill yarn watch-web",
    "restart-watchd": "deemon --restart yarn watch",
    "restart-watch-webd": "deemon --restart yarn watch-web",
    "watch-client": "node --max_old_space_size=4095 ./node_modules/gulp/bin/gulp.js watch-client",
    "watch-clientd": "deemon yarn watch-client",
    "kill-watch-clientd": "deemon --kill yarn watch-client",
    "watch-extensions": "node --max_old_space_size=4095 ./node_modules/gulp/bin/gulp.js watch-extensions watch-extension-media",
    "watch-extensionsd": "deemon yarn watch-extensions",
    "kill-watch-extensionsd": "deemon --kill yarn watch-extensions",
    "mocha": "mocha test/unit/node/all.js --delay",
    "precommit": "node build/hygiene.js",
    "gulp": "node --max_old_space_size=8192 ./node_modules/gulp/bin/gulp.js",
    "electron": "node build/lib/electron",
    "7z": "7z",
    "update-grammars": "node build/npm/update-all-grammars.js",
    "update-localization-extension": "node build/npm/update-localization-extension.js",
    "smoketest": "cd test/smoke && yarn compile && node test/index.js",
    "smoketest-no-compile": "cd test/smoke && node test/index.js",
    "download-builtin-extensions": "node build/lib/builtInExtensions.js",
    "download-builtin-extensions-cg": "node build/lib/builtInExtensionsCG.js",
    "monaco-compile-check": "tsc -p src/tsconfig.monaco.json --noEmit",
    "tsec-compile-check": "node node_modules/tsec/bin/tsec -p src/tsconfig.tsec.json",
    "vscode-dts-compile-check": "node node_modules/tsec/bin/tsec -p src/tsconfig.vscode-dts.json && node node_modules/tsec/bin/tsec -p src/tsconfig.vscode-proposed-dts.json",
    "valid-layers-check": "node build/lib/layersChecker.js",
    "update-distro": "node build/npm/update-distro.js",
    "web": "node resources/web/code-web.js",
    "compile-web": "node --max_old_space_size=4095 ./node_modules/gulp/bin/gulp.js compile-web",
    "watch-web": "node --max_old_space_size=4095 ./node_modules/gulp/bin/gulp.js watch-web",
    "eslint": "node build/eslint",
    "playwright-install": "node build/azure-pipelines/common/installPlaywright.js",
    "compile-build": "node --max_old_space_size=4095 ./node_modules/gulp/bin/gulp.js compile-build",
    "compile-extensions-build": "node --max_old_space_size=4095 ./node_modules/gulp/bin/gulp.js compile-extensions-build",
    "minify-vscode": "node --max_old_space_size=4095 ./node_modules/gulp/bin/gulp.js minify-vscode",
    "minify-vscode-reh": "node --max_old_space_size=4095 ./node_modules/gulp/bin/gulp.js minify-vscode-reh",
    "minify-vscode-reh-web": "node --max_old_space_size=4095 ./node_modules/gulp/bin/gulp.js minify-vscode-reh-web",
    "hygiene": "node --max_old_space_size=4095 ./node_modules/gulp/bin/gulp.js hygiene",
    "core-ci": "node --max_old_space_size=4095 ./node_modules/gulp/bin/gulp.js core-ci",
    "extensions-ci": "node --max_old_space_size=4095 ./node_modules/gulp/bin/gulp.js extensions-ci"
  },
  "dependencies": {
<<<<<<< HEAD
    "@microsoft/applicationinsights-web": "^2.6.4",
    "@vscode/vscode-languagedetection": "1.0.12",
=======
    "@vscode/vscode-languagedetection": "1.0.15",
>>>>>>> 263c781b
    "applicationinsights": "1.0.8",
    "chokidar": "3.5.1",
    "eslint-plugin-header": "3.1.1",
    "graceful-fs": "4.2.6",
    "http-proxy-agent": "^2.1.0",
    "https-proxy-agent": "^2.2.3",
    "iconv-lite-umd": "0.6.8",
    "jschardet": "3.0.0",
    "keytar": "7.2.0",
    "minimist": "^1.2.5",
    "native-is-elevated": "0.4.3",
    "native-keymap": "2.2.1",
    "native-watchdog": "1.3.0",
    "node-pty": "0.11.0-beta7",
    "nsfw": "2.1.2",
    "spdlog": "^0.13.0",
    "sudo-prompt": "9.2.1",
    "tas-client-umd": "0.1.4",
    "v8-inspect-profiler": "^0.0.22",
    "vscode-oniguruma": "1.5.1",
    "vscode-proxy-agent": "^0.11.0",
    "vscode-regexpp": "^3.1.0",
    "vscode-ripgrep": "^1.12.0",
    "vscode-sqlite3": "4.0.11",
    "vscode-textmate": "5.4.0",
    "xterm": "4.14.0-beta.6",
    "xterm-addon-search": "0.9.0-beta.3",
    "xterm-addon-unicode11": "0.3.0-beta.5",
    "xterm-addon-webgl": "0.12.0-beta.5",
    "yauzl": "^2.9.2",
    "yazl": "^2.4.3"
  },
  "devDependencies": {
    "7zip": "0.0.6",
    "@types/applicationinsights": "0.20.0",
    "@types/chokidar": "2.1.3",
    "@types/cookie": "^0.3.3",
    "@types/copy-webpack-plugin": "^6.0.3",
    "@types/cssnano": "^4.0.0",
    "@types/debug": "4.1.5",
    "@types/graceful-fs": "4.1.2",
    "@types/gulp-postcss": "^8.0.0",
    "@types/http-proxy-agent": "^2.0.1",
    "@types/keytar": "^4.4.0",
    "@types/minimist": "^1.2.1",
    "@types/mocha": "^8.2.0",
    "@types/node": "14.x",
    "@types/sinon": "^10.0.2",
    "@types/sinon-test": "^2.4.2",
    "@types/trusted-types": "^1.0.6",
    "@types/vscode-windows-registry": "^1.0.0",
    "@types/webpack": "^4.41.25",
    "@types/wicg-file-system-access": "^2020.9.1",
    "@types/windows-foreground-love": "^0.3.0",
    "@types/windows-mutex": "^0.4.0",
    "@types/windows-process-tree": "^0.2.0",
    "@types/winreg": "^1.2.30",
    "@types/yauzl": "^2.9.1",
    "@types/yazl": "^2.4.2",
    "@typescript-eslint/eslint-plugin": "3.2.0",
    "@typescript-eslint/parser": "^3.3.0",
    "ansi-colors": "^3.2.3",
    "asar": "^3.0.3",
    "chromium-pickle-js": "^0.2.0",
    "copy-webpack-plugin": "^6.0.3",
    "cson-parser": "^1.3.3",
    "css-loader": "^3.2.0",
    "cssnano": "^4.1.11",
    "debounce": "^1.0.0",
    "deemon": "^1.4.0",
    "electron": "13.1.7",
    "eslint": "6.8.0",
    "eslint-plugin-jsdoc": "^19.1.0",
    "event-stream": "3.3.4",
    "fancy-log": "^1.3.3",
    "fast-plist": "0.1.2",
    "file-loader": "^4.2.0",
    "glob": "^5.0.13",
    "gulp": "^4.0.0",
    "gulp-atom-electron": "^1.30.1",
    "gulp-azure-storage": "^0.11.1",
    "gulp-bom": "^3.0.0",
    "gulp-buffer": "0.0.2",
    "gulp-concat": "^2.6.1",
    "gulp-eslint": "^5.0.0",
    "gulp-filter": "^5.1.0",
    "gulp-flatmap": "^1.0.2",
    "gulp-gunzip": "^1.0.0",
    "gulp-gzip": "^1.4.2",
    "gulp-json-editor": "^2.5.0",
    "gulp-plumber": "^1.2.0",
    "gulp-postcss": "^9.0.0",
    "gulp-remote-retry-src": "^0.6.0",
    "gulp-rename": "^1.2.0",
    "gulp-replace": "^0.5.4",
    "gulp-shell": "^0.6.5",
    "gulp-sourcemaps": "^3.0.0",
    "gulp-tsb": "4.0.6",
    "gulp-untar": "^0.0.7",
    "gulp-vinyl-zip": "^2.1.2",
    "husky": "^0.13.1",
    "innosetup": "6.0.5",
    "is": "^3.1.0",
    "istanbul-lib-coverage": "^3.0.0",
    "istanbul-lib-instrument": "^4.0.0",
    "istanbul-lib-report": "^3.0.0",
    "istanbul-lib-source-maps": "^4.0.0",
    "istanbul-reports": "^3.0.0",
    "jsdom-no-contextify": "^3.1.0",
    "lazy.js": "^0.4.2",
    "merge-options": "^1.0.1",
    "mime": "^1.4.1",
    "minimatch": "^3.0.4",
    "minimist": "^1.2.5",
    "mkdirp": "^1.0.4",
    "mocha": "^8.2.1",
    "mocha-junit-reporter": "^2.0.0",
    "mocha-multi-reporters": "^1.5.1",
    "npm-run-all": "^4.1.5",
    "opn": "^6.0.0",
    "optimist": "0.3.5",
    "p-all": "^1.0.0",
    "path-browserify": "^1.0.1",
    "playwright": "1.12.3",
    "pump": "^1.0.1",
    "queue": "3.0.6",
    "rcedit": "^1.1.0",
    "request": "^2.85.0",
    "rimraf": "^2.2.8",
    "sinon": "^11.1.1",
    "sinon-test": "^3.1.0",
    "source-map": "0.6.1",
    "source-map-support": "^0.3.2",
    "style-loader": "^1.0.0",
    "ts-loader": "^9.2.3",
    "tsec": "0.1.4",
    "typescript": "^4.4.0-dev.20210719",
    "typescript-formatter": "7.1.0",
    "underscore": "^1.12.1",
    "util": "^0.12.4",
    "vinyl": "^2.0.0",
    "vinyl-fs": "^3.0.0",
    "vscode-debugprotocol": "1.48.0",
    "vscode-nls-dev": "^3.3.1",
    "vscode-telemetry-extractor": "^1.8.0",
    "webpack": "^5.42.0",
    "webpack-cli": "^4.7.2",
    "webpack-stream": "^6.1.2",
    "xml2js": "^0.4.17",
    "yaserver": "^0.2.0"
  },
  "repository": {
    "type": "git",
    "url": "https://github.com/microsoft/vscode.git"
  },
  "bugs": {
    "url": "https://github.com/microsoft/vscode/issues"
  },
  "optionalDependencies": {
    "vscode-windows-registry": "1.0.3",
    "windows-foreground-love": "0.4.0",
    "windows-mutex": "0.4.1",
    "windows-process-tree": "0.3.0"
  },
  "resolutions": {
    "elliptic": "^6.5.3",
    "nwmatcher": "^1.4.4"
  }
}<|MERGE_RESOLUTION|>--- conflicted
+++ resolved
@@ -58,12 +58,8 @@
     "extensions-ci": "node --max_old_space_size=4095 ./node_modules/gulp/bin/gulp.js extensions-ci"
   },
   "dependencies": {
-<<<<<<< HEAD
     "@microsoft/applicationinsights-web": "^2.6.4",
-    "@vscode/vscode-languagedetection": "1.0.12",
-=======
     "@vscode/vscode-languagedetection": "1.0.15",
->>>>>>> 263c781b
     "applicationinsights": "1.0.8",
     "chokidar": "3.5.1",
     "eslint-plugin-header": "3.1.1",
