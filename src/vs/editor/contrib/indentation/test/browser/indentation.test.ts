--- conflicted
+++ resolved
@@ -558,11 +558,7 @@
 		});
 	});
 
-<<<<<<< HEAD
-	test.skip('issue #208215: outdent after semicolon detected after arrow function', () => {
-=======
 	test('issue #208215: indent after arrow function 2', () => {
->>>>>>> d15b1878
 
 		// https://github.com/microsoft/vscode/issues/208215
 
