/*---------------------------------------------------------------------------------------------
 *  Copyright (c) Microsoft Corporation. All rights reserved.
 *  Licensed under the MIT License. See License.txt in the project root for license information.
 *--------------------------------------------------------------------------------------------*/

import * as childProcess from 'child_process';
import * as fs from 'fs';
import * as path from 'vs/base/common/path';
import { Readable } from 'stream';
import { StringDecoder } from 'string_decoder';
import * as arrays from 'vs/base/common/arrays';
import { toErrorMessage } from 'vs/base/common/errorMessage';
import * as glob from 'vs/base/common/glob';
import * as normalization from 'vs/base/common/normalization';
import * as objects from 'vs/base/common/objects';
import { isEqualOrParent } from 'vs/base/common/extpath';
import * as platform from 'vs/base/common/platform';
import { StopWatch } from 'vs/base/common/stopwatch';
import * as strings from 'vs/base/common/strings';
import * as types from 'vs/base/common/types';
import { URI } from 'vs/base/common/uri';
import { readdir } from 'vs/base/node/pfs';
import { IFileQuery, IFolderQuery, IProgressMessage, ISearchEngineStats, IRawFileMatch, ISearchEngine, ISearchEngineSuccess, isFilePatternMatch } from 'vs/workbench/services/search/common/search';
import { spawnRipgrepCmd } from './ripgrepFileSearch';
import { prepareQuery } from 'vs/base/parts/quickopen/common/quickOpenScorer';

interface IDirectoryEntry {
	base: string;
	relativePath: string;
	basename: string;
}

interface IDirectoryTree {
	rootEntries: IDirectoryEntry[];
	pathToEntries: { [relativePath: string]: IDirectoryEntry[] };
}

const killCmds = new Set<() => void>();
process.on('exit', () => {
	killCmds.forEach(cmd => cmd());
});

export class FileWalker {
	private config: IFileQuery;
	private filePattern: string;
	private normalizedFilePatternLowercase: string | null = null;
	private includePattern: glob.ParsedExpression | undefined;
	private maxResults: number | null;
	private exists: boolean;
	private maxFilesize: number | null = null;
	private isLimitHit: boolean;
	private resultCount: number;
	private isCanceled = false;
	private fileWalkSW: StopWatch | null = null;
	private directoriesWalked: number;
	private filesWalked: number;
	private errors: string[];
	private cmdSW: StopWatch | null = null;
	private cmdResultCount: number = 0;

	private folderExcludePatterns: Map<string, AbsoluteAndRelativeParsedExpression>;
	private globalExcludePattern: glob.ParsedExpression | undefined;

	private walkedPaths: { [path: string]: boolean; };

	constructor(config: IFileQuery) {
		this.config = config;
		this.filePattern = config.filePattern || '';
		this.includePattern = config.includePattern && glob.parse(config.includePattern);
		this.maxResults = config.maxResults || null;
		this.exists = !!config.exists;
		this.walkedPaths = Object.create(null);
		this.resultCount = 0;
		this.isLimitHit = false;
		this.directoriesWalked = 0;
		this.filesWalked = 0;
		this.errors = [];

		if (this.filePattern) {
			this.normalizedFilePatternLowercase = prepareQuery(this.filePattern).lowercase;
		}

		this.globalExcludePattern = config.excludePattern && glob.parse(config.excludePattern);
		this.folderExcludePatterns = new Map<string, AbsoluteAndRelativeParsedExpression>();

		config.folderQueries.forEach(folderQuery => {
			const folderExcludeExpression: glob.IExpression = objects.assign({}, folderQuery.excludePattern || {}, this.config.excludePattern || {});

			// Add excludes for other root folders
			const fqPath = folderQuery.folder.fsPath;
			config.folderQueries
				.map(rootFolderQuery => rootFolderQuery.folder.fsPath)
				.filter(rootFolder => rootFolder !== fqPath)
				.forEach(otherRootFolder => {
					// Exclude nested root folders
					if (isEqualOrParent(otherRootFolder, fqPath)) {
						folderExcludeExpression[path.relative(fqPath, otherRootFolder)] = true;
					}
				});

			this.folderExcludePatterns.set(fqPath, new AbsoluteAndRelativeParsedExpression(folderExcludeExpression, fqPath));
		});
	}

	cancel(): void {
		this.isCanceled = true;
	}

	walk(folderQueries: IFolderQuery[], extraFiles: URI[], onResult: (result: IRawFileMatch) => void, onMessage: (message: IProgressMessage) => void, done: (error: Error | null, isLimitHit: boolean) => void): void {
		this.fileWalkSW = StopWatch.create(false);

		// Support that the file pattern is a full path to a file that exists
		if (this.isCanceled) {
			return done(null, this.isLimitHit);
		}

		// For each extra file
		extraFiles.forEach(extraFilePath => {
			const basename = path.basename(extraFilePath.fsPath);
			if (this.globalExcludePattern && this.globalExcludePattern(extraFilePath.fsPath, basename)) {
				return; // excluded
			}

			// File: Check for match on file pattern and include pattern
			this.matchFile(onResult, { relativePath: extraFilePath.fsPath /* no workspace relative path */ });
		});

		this.cmdSW = StopWatch.create(false);

		// For each root folder
		this.parallel<IFolderQuery, void>(folderQueries, (folderQuery: IFolderQuery, rootFolderDone: (err: Error | null, result: void) => void) => {
			this.call(this.cmdTraversal, this, folderQuery, onResult, onMessage, (err?: Error) => {
				if (err) {
					const errorMessage = toErrorMessage(err);
					console.error(errorMessage);
					this.errors.push(errorMessage);
					rootFolderDone(err, undefined);
				} else {
					rootFolderDone(null, undefined);
				}
			});
		}, (errors, _result) => {
			this.fileWalkSW!.stop();
			const err = errors ? arrays.coalesce(errors)[0] : null;
			done(err, this.isLimitHit);
		});
	}

	private parallel<T, E>(list: T[], fn: (item: T, callback: (err: Error | null, result: E | null) => void) => void, callback: (err: Array<Error | null> | null, result: E[]) => void): void {
		const results = new Array(list.length);
		const errors = new Array<Error | null>(list.length);
		let didErrorOccur = false;
		let doneCount = 0;

		if (list.length === 0) {
			return callback(null, []);
		}

		list.forEach((item, index) => {
			fn(item, (error, result) => {
				if (error) {
					didErrorOccur = true;
					results[index] = null;
					errors[index] = error;
				} else {
					results[index] = result;
					errors[index] = null;
				}

				if (++doneCount === list.length) {
					return callback(didErrorOccur ? errors : null, results);
				}
			});
		});
	}

	private call<F extends Function>(fun: F, that: any, ...args: any[]): void {
		try {
			fun.apply(that, args);
		} catch (e) {
			args[args.length - 1](e);
		}
	}

	private cmdTraversal(folderQuery: IFolderQuery, onResult: (result: IRawFileMatch) => void, onMessage: (message: IProgressMessage) => void, cb: (err?: Error) => void): void {
		const rootFolder = folderQuery.folder.fsPath;
		const isMac = platform.isMacintosh;
		let cmd: childProcess.ChildProcess;
		const killCmd = () => cmd && cmd.kill();
		killCmds.add(killCmd);

		let done = (err?: Error) => {
			killCmds.delete(killCmd);
			done = () => { };
			cb(err);
		};
		let leftover = '';
		const tree = this.initDirectoryTree();

		let noSiblingsClauses: boolean;
		const ripgrep = spawnRipgrepCmd(this.config, folderQuery, this.config.includePattern, this.folderExcludePatterns.get(folderQuery.folder.fsPath)!.expression);
		cmd = ripgrep.cmd;
		noSiblingsClauses = !Object.keys(ripgrep.siblingClauses).length;

		const escapedArgs = ripgrep.rgArgs.args
			.map(arg => arg.match(/^-/) ? arg : `'${arg}'`)
			.join(' ');

		let rgCmd = `rg ${escapedArgs}\n - cwd: ${ripgrep.cwd}`;
		if (ripgrep.rgArgs.siblingClauses) {
			rgCmd += `\n - Sibling clauses: ${JSON.stringify(ripgrep.rgArgs.siblingClauses)}`;
		}
		onMessage({ message: rgCmd });

		this.cmdResultCount = 0;
		this.collectStdout(cmd, 'utf8', onMessage, (err: Error | null, stdout?: string, last?: boolean) => {
			if (err) {
				done(err);
				return;
			}
			if (this.isLimitHit) {
				done();
				return;
			}

			// Mac: uses NFD unicode form on disk, but we want NFC
			const normalized = leftover + (isMac ? normalization.normalizeNFC(stdout || '') : stdout);
			const relativeFiles = normalized.split('\n');

			if (last) {
				const n = relativeFiles.length;
				relativeFiles[n - 1] = relativeFiles[n - 1].trim();
				if (!relativeFiles[n - 1]) {
					relativeFiles.pop();
				}
			} else {
				leftover = relativeFiles.pop() || '';
			}

			if (relativeFiles.length && relativeFiles[0].indexOf('\n') !== -1) {
				done(new Error('Splitting up files failed'));
				return;
			}

			this.cmdResultCount += relativeFiles.length;

			if (noSiblingsClauses) {
				for (const relativePath of relativeFiles) {
<<<<<<< HEAD
					this.matchFile(onResult, { base: rootFolder, relativePath });
=======
					const basename = path.basename(relativePath);
					this.matchFile(onResult, { base: rootFolder, relativePath, searchPath: this.getSearchPath(folderQuery, relativePath), basename });
>>>>>>> 7cc0c75e
					if (this.isLimitHit) {
						killCmd();
						break;
					}
				}
				if (last || this.isLimitHit) {
					done();
				}

				return;
			}

			// TODO: Optimize siblings clauses with ripgrep here.
			this.addDirectoryEntries(tree, rootFolder, relativeFiles, onResult);

			if (last) {
				this.matchDirectoryTree(tree, rootFolder, onResult);
				done();
			}
		});
	}

	/**
	 * Public for testing.
	 */
	spawnFindCmd(folderQuery: IFolderQuery) {
		const excludePattern = this.folderExcludePatterns.get(folderQuery.folder.fsPath)!;
		const basenames = excludePattern.getBasenameTerms();
		const pathTerms = excludePattern.getPathTerms();
		const args = ['-L', '.'];
		if (basenames.length || pathTerms.length) {
			args.push('-not', '(', '(');
			for (const basename of basenames) {
				args.push('-name', basename);
				args.push('-o');
			}
			for (const path of pathTerms) {
				args.push('-path', path);
				args.push('-o');
			}
			args.pop();
			args.push(')', '-prune', ')');
		}
		args.push('-type', 'f');
		return childProcess.spawn('find', args, { cwd: folderQuery.folder.fsPath });
	}

	/**
	 * Public for testing.
	 */
	readStdout(cmd: childProcess.ChildProcess, encoding: string, cb: (err: Error | null, stdout?: string) => void): void {
		let all = '';
		this.collectStdout(cmd, encoding, () => { }, (err: Error | null, stdout?: string, last?: boolean) => {
			if (err) {
				cb(err);
				return;
			}

			all += stdout;
			if (last) {
				cb(null, all);
			}
		});
	}

	private collectStdout(cmd: childProcess.ChildProcess, encoding: string, onMessage: (message: IProgressMessage) => void, cb: (err: Error | null, stdout?: string, last?: boolean) => void): void {
		let onData = (err: Error | null, stdout?: string, last?: boolean) => {
			if (err || last) {
				onData = () => { };

				if (this.cmdSW) {
					this.cmdSW.stop();
				}
			}
			cb(err, stdout, last);
		};

		let gotData = false;
		if (cmd.stdout) {
			// Should be non-null, but #38195
			this.forwardData(cmd.stdout, encoding, onData);
			cmd.stdout.once('data', () => gotData = true);
		} else {
			onMessage({ message: 'stdout is null' });
		}

		let stderr: Buffer[];
		if (cmd.stderr) {
			// Should be non-null, but #38195
			stderr = this.collectData(cmd.stderr);
		} else {
			onMessage({ message: 'stderr is null' });
		}

		cmd.on('error', (err: Error) => {
			onData(err);
		});

		cmd.on('close', (code: number) => {
			// ripgrep returns code=1 when no results are found
			let stderrText: string;
			if (!gotData && (stderrText = this.decodeData(stderr, encoding)) && rgErrorMsgForDisplay(stderrText)) {
				onData(new Error(`command failed with error code ${code}: ${this.decodeData(stderr, encoding)}`));
			} else {
				if (this.exists && code === 0) {
					this.isLimitHit = true;
				}
				onData(null, '', true);
			}
		});
	}

	private forwardData(stream: Readable, encoding: string, cb: (err: Error | null, stdout?: string) => void): StringDecoder {
		const decoder = new StringDecoder(encoding);
		stream.on('data', (data: Buffer) => {
			cb(null, decoder.write(data));
		});
		return decoder;
	}

	private collectData(stream: Readable): Buffer[] {
		const buffers: Buffer[] = [];
		stream.on('data', (data: Buffer) => {
			buffers.push(data);
		});
		return buffers;
	}

	private decodeData(buffers: Buffer[], encoding: string): string {
		const decoder = new StringDecoder(encoding);
		return buffers.map(buffer => decoder.write(buffer)).join('');
	}

	private initDirectoryTree(): IDirectoryTree {
		const tree: IDirectoryTree = {
			rootEntries: [],
			pathToEntries: Object.create(null)
		};
		tree.pathToEntries['.'] = tree.rootEntries;
		return tree;
	}

	private addDirectoryEntries({ pathToEntries }: IDirectoryTree, base: string, relativeFiles: string[], onResult: (result: IRawFileMatch) => void) {
		// Support relative paths to files from a root resource (ignores excludes)
		if (relativeFiles.indexOf(this.filePattern) !== -1) {
			this.matchFile(onResult, { base: base, relativePath: this.filePattern });
		}

		function add(relativePath: string) {
			const basename = path.basename(relativePath);
			const dirname = path.dirname(relativePath);
			let entries = pathToEntries[dirname];
			if (!entries) {
				entries = pathToEntries[dirname] = [];
				add(dirname);
			}
			entries.push({
				base,
				relativePath,
				basename
			});
		}
		relativeFiles.forEach(add);
	}

	private matchDirectoryTree({ rootEntries, pathToEntries }: IDirectoryTree, rootFolder: string, onResult: (result: IRawFileMatch) => void) {
		const self = this;
		const excludePattern = this.folderExcludePatterns.get(rootFolder)!;
		const filePattern = this.filePattern;
		function matchDirectory(entries: IDirectoryEntry[]) {
			self.directoriesWalked++;
			const hasSibling = glob.hasSiblingFn(() => entries.map(entry => entry.basename));
			for (let i = 0, n = entries.length; i < n; i++) {
				const entry = entries[i];
				const { relativePath, basename } = entry;

				// Check exclude pattern
				// If the user searches for the exact file name, we adjust the glob matching
				// to ignore filtering by siblings because the user seems to know what she
				// is searching for and we want to include the result in that case anyway
				if (excludePattern.test(relativePath, basename, filePattern !== basename ? hasSibling : undefined)) {
					continue;
				}

				const sub = pathToEntries[relativePath];
				if (sub) {
					matchDirectory(sub);
				} else {
					self.filesWalked++;
					if (relativePath === filePattern) {
						continue; // ignore file if its path matches with the file pattern because that is already matched above
					}

					self.matchFile(onResult, entry);
				}

				if (self.isLimitHit) {
					break;
				}
			}
		}
		matchDirectory(rootEntries);
	}

	getStats(): ISearchEngineStats {
		return {
			cmdTime: this.cmdSW!.elapsed(),
			fileWalkTime: this.fileWalkSW!.elapsed(),
			directoriesWalked: this.directoriesWalked,
			filesWalked: this.filesWalked,
			cmdResultCount: this.cmdResultCount
		};
	}

	private doWalk(folderQuery: IFolderQuery, relativeParentPath: string, files: string[], onResult: (result: IRawFileMatch) => void, done: (error?: Error) => void): void {
		const rootFolder = folderQuery.folder;

		// Execute tasks on each file in parallel to optimize throughput
		const hasSibling = glob.hasSiblingFn(() => files);
		this.parallel(files, (file: string, clb: (error: Error | null, _?: any) => void): void => {

			// Check canceled
			if (this.isCanceled || this.isLimitHit) {
				return clb(null);
			}

			// Check exclude pattern
			// If the user searches for the exact file name, we adjust the glob matching
			// to ignore filtering by siblings because the user seems to know what she
			// is searching for and we want to include the result in that case anyway
			const currentRelativePath = relativeParentPath ? [relativeParentPath, file].join(path.sep) : file;
			if (this.folderExcludePatterns.get(folderQuery.folder.fsPath)!.test(currentRelativePath, file, this.config.filePattern !== file ? hasSibling : undefined)) {
				return clb(null);
			}

			// Use lstat to detect links
			const currentAbsolutePath = [rootFolder.fsPath, currentRelativePath].join(path.sep);
			fs.lstat(currentAbsolutePath, (error, lstat) => {
				if (error || this.isCanceled || this.isLimitHit) {
					return clb(null);
				}

				// If the path is a link, we must instead use fs.stat() to find out if the
				// link is a directory or not because lstat will always return the stat of
				// the link which is always a file.
				this.statLinkIfNeeded(currentAbsolutePath, lstat, (error, stat) => {
					if (error || this.isCanceled || this.isLimitHit) {
						return clb(null);
					}

					// Directory: Follow directories
					if (stat.isDirectory()) {
						this.directoriesWalked++;

						// to really prevent loops with links we need to resolve the real path of them
						return this.realPathIfNeeded(currentAbsolutePath, lstat, (error, realpath) => {
							if (error || this.isCanceled || this.isLimitHit) {
								return clb(null);
							}

							realpath = realpath || '';
							if (this.walkedPaths[realpath]) {
								return clb(null); // escape when there are cycles (can happen with symlinks)
							}

							this.walkedPaths[realpath] = true; // remember as walked

							// Continue walking
							return readdir(currentAbsolutePath).then(children => {
								if (this.isCanceled || this.isLimitHit) {
									return clb(null);
								}

								this.doWalk(folderQuery, currentRelativePath, children, onResult, err => clb(err || null));
							}, error => {
								clb(null);
							});
						});
					}

					// File: Check for match on file pattern and include pattern
					else {
						this.filesWalked++;
						if (currentRelativePath === this.filePattern) {
							return clb(null, undefined); // ignore file if its path matches with the file pattern because checkFilePatternRelativeMatch() takes care of those
						}

						if (this.maxFilesize && types.isNumber(stat.size) && stat.size > this.maxFilesize) {
							return clb(null, undefined); // ignore file if max file size is hit
						}

<<<<<<< HEAD
						this.matchFile(onResult, { base: rootFolder.fsPath, relativePath: currentRelativePath });
=======
						this.matchFile(onResult, {
							base: rootFolder.fsPath,
							relativePath: currentRelativePath,
							searchPath: this.getSearchPath(folderQuery, currentRelativePath),
							basename: file,
							size: stat.size,
						});
>>>>>>> 7cc0c75e
					}

					// Unwind
					return clb(null, undefined);
				});
			});
		}, (error: Array<Error | null> | null): void => {
			const filteredErrors = error ? arrays.coalesce(error) : error; // find any error by removing null values first
			return done(filteredErrors && filteredErrors.length > 0 ? filteredErrors[0] : undefined);
		});
	}

	private matchFile(onResult: (result: IRawFileMatch) => void, candidate: IRawFileMatch): void {
<<<<<<< HEAD
		if (this.isFilePatternMatch(candidate.relativePath) && (!this.includePattern || this.includePattern(candidate.relativePath, path.basename(candidate.relativePath)))) {
=======
		if (this.isFileMatch(candidate) && (!this.includePattern || this.includePattern(candidate.relativePath, candidate.basename))) {
>>>>>>> 7cc0c75e
			this.resultCount++;

			if (this.exists || (this.maxResults && this.resultCount > this.maxResults)) {
				this.isLimitHit = true;
			}

			if (!this.isLimitHit) {
				onResult(candidate);
			}
		}
	}

	private isFileMatch(candidate: IRawFileMatch): boolean {
		// Check for search pattern
		if (this.filePattern) {
			if (this.filePattern === '*') {
				return true; // support the all-matching wildcard
			}

			if (this.normalizedFilePatternLowercase) {
				return isFilePatternMatch(candidate, this.normalizedFilePatternLowercase);
			}
		}

		// No patterns means we match all
		return true;
	}

	private statLinkIfNeeded(path: string, lstat: fs.Stats, clb: (error: Error | null, stat: fs.Stats) => void): void {
		if (lstat.isSymbolicLink()) {
			return fs.stat(path, clb); // stat the target the link points to
		}

		return clb(null, lstat); // not a link, so the stat is already ok for us
	}

	private realPathIfNeeded(path: string, lstat: fs.Stats, clb: (error: Error | null, realpath?: string) => void): void {
		if (lstat.isSymbolicLink()) {
			return fs.realpath(path, (error, realpath) => {
				if (error) {
					return clb(error);
				}

				return clb(null, realpath);
			});
		}

		return clb(null, path);
	}

	/**
	 * If we're searching for files in multiple workspace folders, then better prepend the
	 * name of the workspace folder to the path of the file. This way we'll be able to
	 * better filter files that are all on the top of a workspace folder and have all the
	 * same name. A typical example are `package.json` or `README.md` files.
	 */
	private getSearchPath(folderQuery: IFolderQuery, relativePath: string): string {
		if (folderQuery.folderName) {
			return path.join(folderQuery.folderName, relativePath);
		}
		return relativePath;
	}
}

export class Engine implements ISearchEngine<IRawFileMatch> {
	private folderQueries: IFolderQuery[];
	private extraFiles: URI[];
	private walker: FileWalker;

	constructor(config: IFileQuery) {
		this.folderQueries = config.folderQueries;
		this.extraFiles = config.extraFileResources || [];

		this.walker = new FileWalker(config);
	}

	search(onResult: (result: IRawFileMatch) => void, onProgress: (progress: IProgressMessage) => void, done: (error: Error | null, complete: ISearchEngineSuccess) => void): void {
		this.walker.walk(this.folderQueries, this.extraFiles, onResult, onProgress, (err: Error | null, isLimitHit: boolean) => {
			done(err, {
				limitHit: isLimitHit,
				stats: this.walker.getStats()
			});
		});
	}

	cancel(): void {
		this.walker.cancel();
	}
}

/**
 * This class exists to provide one interface on top of two ParsedExpressions, one for absolute expressions and one for relative expressions.
 * The absolute and relative expressions don't "have" to be kept separate, but this keeps us from having to path.join every single
 * file searched, it's only used for a text search with a searchPath
 */
class AbsoluteAndRelativeParsedExpression {
	private absoluteParsedExpr: glob.ParsedExpression | undefined;
	private relativeParsedExpr: glob.ParsedExpression | undefined;

	constructor(public expression: glob.IExpression, private root: string) {
		this.init(expression);
	}

	/**
	 * Split the IExpression into its absolute and relative components, and glob.parse them separately.
	 */
	private init(expr: glob.IExpression): void {
		let absoluteGlobExpr: glob.IExpression | undefined;
		let relativeGlobExpr: glob.IExpression | undefined;
		Object.keys(expr)
			.filter(key => expr[key])
			.forEach(key => {
				if (path.isAbsolute(key)) {
					absoluteGlobExpr = absoluteGlobExpr || glob.getEmptyExpression();
					absoluteGlobExpr[key] = expr[key];
				} else {
					relativeGlobExpr = relativeGlobExpr || glob.getEmptyExpression();
					relativeGlobExpr[key] = expr[key];
				}
			});

		this.absoluteParsedExpr = absoluteGlobExpr && glob.parse(absoluteGlobExpr, { trimForExclusions: true });
		this.relativeParsedExpr = relativeGlobExpr && glob.parse(relativeGlobExpr, { trimForExclusions: true });
	}

	test(_path: string, basename?: string, hasSibling?: (name: string) => boolean | Promise<boolean>): string | Promise<string | null> | undefined | null {
		return (this.relativeParsedExpr && this.relativeParsedExpr(_path, basename, hasSibling)) ||
			(this.absoluteParsedExpr && this.absoluteParsedExpr(path.join(this.root, _path), basename, hasSibling));
	}

	getBasenameTerms(): string[] {
		const basenameTerms: string[] = [];
		if (this.absoluteParsedExpr) {
			basenameTerms.push(...glob.getBasenameTerms(this.absoluteParsedExpr));
		}

		if (this.relativeParsedExpr) {
			basenameTerms.push(...glob.getBasenameTerms(this.relativeParsedExpr));
		}

		return basenameTerms;
	}

	getPathTerms(): string[] {
		const pathTerms: string[] = [];
		if (this.absoluteParsedExpr) {
			pathTerms.push(...glob.getPathTerms(this.absoluteParsedExpr));
		}

		if (this.relativeParsedExpr) {
			pathTerms.push(...glob.getPathTerms(this.relativeParsedExpr));
		}

		return pathTerms;
	}
}

export function rgErrorMsgForDisplay(msg: string): string | undefined {
	const lines = msg.trim().split('\n');
	const firstLine = lines[0].trim();

	if (strings.startsWith(firstLine, 'Error parsing regex')) {
		return firstLine;
	}

	if (strings.startsWith(firstLine, 'regex parse error')) {
		return strings.uppercaseFirstLetter(lines[lines.length - 1].trim());
	}

	if (strings.startsWith(firstLine, 'error parsing glob') ||
		strings.startsWith(firstLine, 'unsupported encoding')) {
		// Uppercase first letter
		return firstLine.charAt(0).toUpperCase() + firstLine.substr(1);
	}

	if (firstLine === `Literal '\\n' not allowed.`) {
		// I won't localize this because none of the Ripgrep error messages are localized
		return `Literal '\\n' currently not supported`;
	}

	if (strings.startsWith(firstLine, 'Literal ')) {
		// Other unsupported chars
		return firstLine;
	}

	return undefined;
}<|MERGE_RESOLUTION|>--- conflicted
+++ resolved
@@ -246,12 +246,7 @@
 
 			if (noSiblingsClauses) {
 				for (const relativePath of relativeFiles) {
-<<<<<<< HEAD
-					this.matchFile(onResult, { base: rootFolder, relativePath });
-=======
-					const basename = path.basename(relativePath);
-					this.matchFile(onResult, { base: rootFolder, relativePath, searchPath: this.getSearchPath(folderQuery, relativePath), basename });
->>>>>>> 7cc0c75e
+					this.matchFile(onResult, { base: rootFolder, relativePath, searchPath: this.getSearchPath(folderQuery, relativePath) });
 					if (this.isLimitHit) {
 						killCmd();
 						break;
@@ -543,17 +538,11 @@
 							return clb(null, undefined); // ignore file if max file size is hit
 						}
 
-<<<<<<< HEAD
-						this.matchFile(onResult, { base: rootFolder.fsPath, relativePath: currentRelativePath });
-=======
 						this.matchFile(onResult, {
 							base: rootFolder.fsPath,
 							relativePath: currentRelativePath,
 							searchPath: this.getSearchPath(folderQuery, currentRelativePath),
-							basename: file,
-							size: stat.size,
 						});
->>>>>>> 7cc0c75e
 					}
 
 					// Unwind
@@ -567,11 +556,7 @@
 	}
 
 	private matchFile(onResult: (result: IRawFileMatch) => void, candidate: IRawFileMatch): void {
-<<<<<<< HEAD
-		if (this.isFilePatternMatch(candidate.relativePath) && (!this.includePattern || this.includePattern(candidate.relativePath, path.basename(candidate.relativePath)))) {
-=======
-		if (this.isFileMatch(candidate) && (!this.includePattern || this.includePattern(candidate.relativePath, candidate.basename))) {
->>>>>>> 7cc0c75e
+		if (this.isFileMatch(candidate) && (!this.includePattern || this.includePattern(candidate.relativePath, path.basename(candidate.relativePath)))) {
 			this.resultCount++;
 
 			if (this.exists || (this.maxResults && this.resultCount > this.maxResults)) {
