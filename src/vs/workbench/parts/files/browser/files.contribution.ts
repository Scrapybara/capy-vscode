--- conflicted
+++ resolved
@@ -213,18 +213,16 @@
 			'default': (platform.isLinux || platform.isMacintosh) ? { '**/.git/objects/**': true, '**/node_modules/**': true } : { '**/.git/objects/**': true },
 			'description': nls.localize('watcherExclude', "Configure glob patterns of file paths to exclude from file watching. Changing this setting requires a restart. When you experience Code consuming lots of cpu time on startup, you can exclude large folders to reduce the initial load.")
 		},
-<<<<<<< HEAD
 		'files.hotExit': {
 			'type': 'boolean',
 			// TODO: Switch to true once sufficiently stable
 			'default': false,
 			'description': nls.localize('hotExit', "Controls whether unsaved files are restored after relaunching. If this is enabled there will be no prompt to save when exiting the editor.")
-=======
+		},
 		'editor.formatOnSave': {
 			'type': 'boolean',
 			'default': false,
 			'description': nls.localize('formatOnSave', "Format a file on save. A formatter must be available, the file must not be auto-saved, and editor must not be shutting down.")
->>>>>>> 61328fd6
 		}
 	}
 });
