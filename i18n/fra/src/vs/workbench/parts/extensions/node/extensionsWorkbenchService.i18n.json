{
	"": [
		"--------------------------------------------------------------------------------------------",
		"Copyright (c) Microsoft Corporation. All rights reserved.",
		"Licensed under the MIT License. See License.txt in the project root for license information.",
		"--------------------------------------------------------------------------------------------",
		"Do not edit this file. It is machine generated."
	],
	"installingVSIXExtension": "Installation d'extension depuis un VSIX...",
	"malicious": "Cette extension est signalée comme problématique.",
	"installingMarketPlaceExtension": "Installation d’extension depuis le Marketplace...",
	"uninstallingExtension": "Désinstallation d'extension...",
<<<<<<< HEAD
	"enable": "Oui",
	"doNotEnable": "Non",
=======
	"enableDependeciesConfirmation": "Activer une extension active également ses dépendances. Souhaitez-vous continuer ?",
	"enable": "Oui",
	"doNotEnable": "Non",
	"disableDependeciesConfirmation": "Souhaitez-vous désactiver les dépendances des extensions également ?",
>>>>>>> 8647b7c1
	"yes": "Oui",
	"no": "Non",
	"cancel": "Annuler",
	"singleDependentError": "Impossible de désactiver l'extension '{0}'. L'extension '{1}' en dépend.",
	"twoDependentsError": "Impossible de désactiver l'extension '{0}'. Les extensions '{1}' et '{2}' en dépendent.",
	"multipleDependentsError": "Impossible de désactiver l'extension '{0}'. Les extensions '{1}', '{2}' et d'autres extensions en dépendent.",
	"installConfirmation": "Voulez-vous installer l'extension '{0}' ?",
	"install": "Installer"
}<|MERGE_RESOLUTION|>--- conflicted
+++ resolved
@@ -10,15 +10,10 @@
 	"malicious": "Cette extension est signalée comme problématique.",
 	"installingMarketPlaceExtension": "Installation d’extension depuis le Marketplace...",
 	"uninstallingExtension": "Désinstallation d'extension...",
-<<<<<<< HEAD
-	"enable": "Oui",
-	"doNotEnable": "Non",
-=======
 	"enableDependeciesConfirmation": "Activer une extension active également ses dépendances. Souhaitez-vous continuer ?",
 	"enable": "Oui",
 	"doNotEnable": "Non",
 	"disableDependeciesConfirmation": "Souhaitez-vous désactiver les dépendances des extensions également ?",
->>>>>>> 8647b7c1
 	"yes": "Oui",
 	"no": "Non",
 	"cancel": "Annuler",
